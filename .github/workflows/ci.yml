--- conflicted
+++ resolved
@@ -35,13 +35,11 @@
         with:
           distribution: adopt
           java-version: 11
-      # - name: Prepare Android environment
-      #   run: |
-      #     export ANDROID_COMPILE_SDK=33
-      #     export ANDROID_BUILD_TOOLS=33.0.1
-      #     export ANDROID_COMMAND_LINE_TOOLS=9477386
-
-<<<<<<< HEAD
+      - name: Prepare Android environment
+        run: |
+          export ANDROID_COMPILE_SDK=33
+          export ANDROID_BUILD_TOOLS=33.0.1
+          export ANDROID_COMMAND_LINE_TOOLS=9477386
           sudo apt-get --quiet update --yes
           sudo apt-get --quiet install --yes wget tar unzip lib32stdc++6 lib32z1
           wget --quiet --output-document=android-sdk.zip https://dl.google.com/android/repository/commandlinetools-linux-${ANDROID_COMMAND_LINE_TOOLS}_latest.zip
@@ -65,29 +63,6 @@
           --request POST 'https://api.us-west-1.saucelabs.com/v1/storage/upload' \
           --form 'payload=@"example/android/app/build/outputs/apk/release/app-release.apk"' \
           --form 'name="app-release.apk"'
-=======
-      #     sudo apt-get --quiet update --yes
-      #     sudo apt-get --quiet install --yes wget tar unzip lib32stdc++6 lib32z1
-      #     wget --quiet --output-document=android-sdk.zip https://dl.google.com/android/repository/commandlinetools-linux-${ANDROID_COMMAND_LINE_TOOLS}_latest.zip
-      #     unzip -d android-sdk-linux android-sdk.zip
-      #     echo y | android-sdk-linux/cmdline-tools/bin/sdkmanager --sdk_root=. "platforms;android-${ANDROID_COMPILE_SDK}" >/dev/null
-      #     echo y | android-sdk-linux/cmdline-tools/bin/sdkmanager --sdk_root=. "platform-tools" >/dev/null
-      #     echo y | android-sdk-linux/cmdline-tools/bin/sdkmanager --sdk_root=. "build-tools;${ANDROID_BUILD_TOOLS}" >/dev/null
-      #     export ANDROID_SDK_ROOT=$PWD
-      #     export PATH=$PATH:$PWD/platform-tools/
-      #     # temporarily disable checking for EPIPE error and use yes to accept all licenses
-      #     set +o pipefail
-      #     yes | android-sdk-linux/cmdline-tools/bin/sdkmanager --sdk_root=. --licenses
-      #     set -o pipefail
-      # - name: Build release version
-      #   run: cd example && npm run build.release
-      # - name: Upload apk to saucelabs
-      #   run: |
-      #     curl -u "$SAUCE_USERNAME:$SAUCE_ACCESS_KEY" --location \
-      #     --request POST 'https://api.us-west-1.saucelabs.com/v1/storage/upload' \
-      #     --form 'payload=@"example/android/app/build/outputs/apk/release/app-release.apk"' \
-      #     --form 'name="app-release.apk"'
->>>>>>> 02dc9eb7
       - name: Run tests
         run: cd example && npm run wdio.sauce
   # build-ios:
