--- conflicted
+++ resolved
@@ -21,10 +21,10 @@
   private var appStartTime = Date()
   @objc(initialize:withResolver:withRejecter:)
   func initialize(config: Dictionary<String, Any>, resolve:RCTPromiseResolveBlock,reject:RCTPromiseRejectBlock) -> Void {
-      let enableDiskBuffering = config["enableDiskBuffering"] as? Bool ?? true 
+      let enableDiskBuffering = config["enableDiskBuffering"] as? Bool ?? true
       let limitDiskUsageMegabytes = config["limitDiskUsageMegabytes"] as? Int64 ?? 25
       let truncationCheckpoint = config["truncationCheckpoint"] as? Int64 ?? 512
-          
+
       let db = SpanDb(enableDiskBuffering: enableDiskBuffering)
       spanExporter = SpanToDiskExporter(spanDb: db, limitDiskUsageMegabytes: limitDiskUsageMegabytes, truncationCheckpoint: truncationCheckpoint)
       initializeCrashReporting(exporter: spanExporter)
@@ -51,14 +51,9 @@
       }
       var beaconWithAuth = beaconUrl!
       beaconWithAuth += "?auth=" + auth!
-<<<<<<< HEAD
 
+      initializeNetworkTypeMonitoring()
       SpanFromDiskExport.start(spanDb: db, auth: auth ?? "", endpoint: beaconWithAuth)
-=======
-    
-      initializeNetworkTypeMonitoring()
-      SpanFromDiskExport.start(spanDb: db, endpoint: beaconWithAuth)
->>>>>>> db5bf0fb
 
       resolve(["moduleStart": appStartTime.timeIntervalSince1970 * 1000])
     }
@@ -81,7 +76,7 @@
         updateCrashReportSessionId(id)
         resolve(true)
     }
-    
+
     @objc(setGlobalAttributes:withResolver:withRejecter:)
     func setGlobalAttributes(attributes: Dictionary<String, Any>, resolve: RCTPromiseResolveBlock, reject: RCTPromiseRejectBlock) {
         setGlobalAttributesInternally(attributes: attributes)
