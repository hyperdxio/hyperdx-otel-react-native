--- conflicted
+++ resolved
@@ -51,11 +51,6 @@
       }
       var beaconWithAuth = beaconUrl!
       beaconWithAuth += "?auth=" + auth!
-<<<<<<< HEAD
-    
-=======
-
->>>>>>> 3fdaa8ab
       initializeNetworkTypeMonitoring()
       SpanFromDiskExport.start(spanDb: db, endpoint: beaconWithAuth)
 
