--- conflicted
+++ resolved
@@ -36,13 +36,8 @@
 
 export interface NativeSdKConfiguration {
   beaconEndpoint?: string;
-<<<<<<< HEAD
   apiKey?: string;
-  globalAttributes?: object;
-=======
-  rumAccessToken?: string;
   globalAttributes?: Attributes;
->>>>>>> db5bf0fb
   enableDiskBuffering?: boolean;
   limitDiskUsageMegabytes?: number;
   truncationCheckpoint?: number;
