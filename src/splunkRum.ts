/*
Copyright 2022 Splunk Inc.

Licensed under the Apache License, Version 2.0 (the "License");
you may not use this file except in compliance with the License.
You may obtain a copy of the License at

http://www.apache.org/licenses/LICENSE-2.0

Unless required by applicable law or agreed to in writing, software
distributed under the License is distributed on an "AS IS" BASIS,
WITHOUT WARRANTIES OR CONDITIONS OF ANY KIND, either express or implied.
See the License for the specific language governing permissions and
limitations under the License.
*/

import {
  trace,
  context,
  Span,
  Attributes,
  diag,
  DiagConsoleLogger,
  DiagLogLevel,
} from '@opentelemetry/api';
import { WebTracerProvider } from '@opentelemetry/sdk-trace-web';
import { SimpleSpanProcessor } from '@opentelemetry/sdk-trace-base';
import { _globalThis } from '@opentelemetry/core';
import {
  initializeNativeSdk,
  NativeSdKConfiguration,
  setNativeSessionId,
<<<<<<< HEAD
  _testNativeCrash,
} from './index';
=======
  testNativeCrash,
} from './native';
>>>>>>> 1ea7389c
import ReacNativeSpanExporter from './exporting';
import GlobalAttributeAppender from './globalAttributeAppender';
import { instrumentXHR } from './instrumentations/xhr';
import { instrumentErrors, reportError } from './instrumentations/errors';
import { getResource, setGlobalAttributes } from './globalAttributes';
import { LOCATION_LATITUDE, LOCATION_LONGITUDE } from './splunkAttributeNames';
import { getSessionId, _generatenewSessionId } from './session';

export interface ReactNativeConfiguration {
  realm?: string;
  beaconEndpoint: string;
  rumAccessToken: string;
  applicationName: string;
  environment?: string;
  appStart?: boolean;
  debug?: boolean;
}

interface SplunkRumType {
  appStart?: Span | undefined;
  appStartEnd: number | null;
  finishAppStart: () => void;
  init: (options: ReactNativeConfiguration) => SplunkRumType | undefined;
  provider?: WebTracerProvider;
  _generatenewSessionId: () => void;
  _testNativeCrash: () => void;
  reportError: (err: any, isFatal?: boolean) => void;
  setGlobalAttributes: (attributes: Attributes) => void;
  updateLocation: (latitude: number, longitude: number) => void;
}
const DEFAULT_CONFIG = {
  appStart: true,
};

export const SplunkRum: SplunkRumType = {
  appStartEnd: null,
  finishAppStart() {
    if (this.appStart && this.appStart.isRecording()) {
      this.appStart.end();
    } else {
      this.appStartEnd = Date.now();
    }
  },
  init(configugration: ReactNativeConfiguration) {
    //by default wants to use otlp
    if (!('OTEL_TRACES_EXPORTER' in _globalThis)) {
      (_globalThis as any).OTEL_TRACES_EXPORTER = 'none';
    }

    const config = {
      ...DEFAULT_CONFIG,
      ...configugration,
    };

    diag.setLogger(
      new DiagConsoleLogger(),
      config?.debug ? DiagLogLevel.DEBUG : DiagLogLevel.ERROR
    );

    const clientInit = Date.now();
    if (!config.applicationName) {
      diag.error('applicationName name is required.');
      return;
    }

    if (!config.realm && !config.beaconEndpoint) {
      diag.error('Either realm or beaconEndpoint is required.');
      return;
    }

    if (config.realm && !config.rumAccessToken) {
      diag.error('When sending data to Splunk rumAccessToken is required.');
      return;
    }

    addGlobalAttributesFromConf(config);
    const provider = new WebTracerProvider({});
    provider.addSpanProcessor(new GlobalAttributeAppender());
    provider.addSpanProcessor(
      new SimpleSpanProcessor(new ReacNativeSpanExporter())
    );

    provider.register({});
    this.provider = provider;
    const clientInitEnd = Date.now();

    instrumentXHR();
    instrumentErrors();

    const nativeInit = Date.now();
    const nativeSdkConf: NativeSdKConfiguration = {};

    if (config.realm) {
      nativeSdkConf.beaconEndpoint = `https://rum-ingest.${config.realm}.signalfx.com/v1/rum`;
    }

    if (config.beaconEndpoint) {
      nativeSdkConf.beaconEndpoint = config.beaconEndpoint;
    }
    nativeSdkConf.rumAccessToken = config.rumAccessToken;
    nativeSdkConf.globalAttributes = { ...getResource() };

    diag.debug(
      'Initializing with: ',
      config.applicationName,
      nativeSdkConf.beaconEndpoint,
      nativeSdkConf.rumAccessToken
    );

    initializeNativeSdk(nativeSdkConf).then((appStartTime) => {
      setNativeSessionId(getSessionId());
      diag.debug(
        'AppStart: native module start',
        appStartTime,
        new Date(appStartTime)
      );
      //TODO refactor appStart
      if (config.appStart) {
        const tracer = provider.getTracer('AppStart');
        const nativeInitEnd = Date.now();

        this.appStart = tracer.startSpan('AppStart', {
          startTime: appStartTime,
          attributes: {
            'component': 'appstart',
            'start.type': 'cold',
          },
        });

        //FIXME no need to have native init span probably
        const ctx = trace.setSpan(context.active(), this.appStart);
        context.with(ctx, () => {
          tracer
            .startSpan('nativeInit', { startTime: nativeInit })
            .end(nativeInitEnd);
          tracer
            .startSpan('clientInit', { startTime: clientInit })
            .end(clientInitEnd);
        });

        const defaultAppStartEnd = Date.now();
        if (this.appStartEnd !== null) {
          diag.debug('AppStart: real end');
          this.appStart.end(this.appStartEnd);
        } else {
          setTimeout(() => {
            //FIXME temp
            if (this.appStart && this.appStart.isRecording()) {
              if (this.appStartEnd) {
                this.appStart.end(this.appStartEnd);
                diag.debug('AppStart: real end in timeout');
              } else {
                this.appStart.end(defaultAppStartEnd);
                diag.debug(
                  'AppStart: timeout end',
                  new Date(defaultAppStartEnd)
                );
              }
            }
          }, 5000);
        }
      }
    });

    return this;
  },
  _generatenewSessionId: _generatenewSessionId,
<<<<<<< HEAD
  _testNativeCrash: _testNativeCrash,
=======
  _testNativeCrash: testNativeCrash,
>>>>>>> 1ea7389c
  reportError: reportError,
  setGlobalAttributes: setGlobalAttributes,
  updateLocation: updateLocation,
};

function addGlobalAttributesFromConf(config: ReactNativeConfiguration) {
  const confAttributes: Attributes = {};
  confAttributes.app = config.applicationName;

  if (config.environment) {
    confAttributes['deployment.environment'] = config.environment;
  }

  setGlobalAttributes(confAttributes);
}

function updateLocation(latitude: number, longitude: number) {
  setGlobalAttributes({
    [LOCATION_LATITUDE]: latitude,
    [LOCATION_LONGITUDE]: longitude,
  });
}<|MERGE_RESOLUTION|>--- conflicted
+++ resolved
@@ -30,13 +30,8 @@
   initializeNativeSdk,
   NativeSdKConfiguration,
   setNativeSessionId,
-<<<<<<< HEAD
-  _testNativeCrash,
-} from './index';
-=======
   testNativeCrash,
 } from './native';
->>>>>>> 1ea7389c
 import ReacNativeSpanExporter from './exporting';
 import GlobalAttributeAppender from './globalAttributeAppender';
 import { instrumentXHR } from './instrumentations/xhr';
@@ -204,11 +199,7 @@
     return this;
   },
   _generatenewSessionId: _generatenewSessionId,
-<<<<<<< HEAD
-  _testNativeCrash: _testNativeCrash,
-=======
   _testNativeCrash: testNativeCrash,
->>>>>>> 1ea7389c
   reportError: reportError,
   setGlobalAttributes: setGlobalAttributes,
   updateLocation: updateLocation,
