--- conflicted
+++ resolved
@@ -132,56 +132,6 @@
       nativeSdkConf.rumAccessToken
     );
 
-<<<<<<< HEAD
-    initializeNativeSdk(nativeSdkConf).then((appStartTime) => {
-      setNativeSessionId(getSessionId());
-      diag.debug(
-        'AppStart: native module start',
-        appStartTime,
-        new Date(appStartTime)
-      );
-      //TODO refactor appStart
-      if (config.appStart) {
-        const tracer = provider.getTracer('AppStart');
-        const nativeInitEnd = Date.now();
-
-        this.appStart = tracer.startSpan('AppStart', {
-          startTime: appStartTime,
-          attributes: {
-            'component': 'appstart',
-            'start.type': 'cold',
-          },
-        });
-
-        //FIXME no need to have native init span probably
-        const ctx = trace.setSpan(context.active(), this.appStart);
-        context.with(ctx, () => {
-          tracer
-            .startSpan('nativeInit', { startTime: nativeInit })
-            .end(nativeInitEnd);
-          tracer
-            .startSpan('clientInit', { startTime: clientInit })
-            .end(clientInitEnd);
-        });
-
-        const defaultAppStartEnd = Date.now();
-        if (this.appStartEnd !== null) {
-          diag.debug('AppStart: real end');
-          this.appStart.end(this.appStartEnd);
-        } else {
-          setTimeout(() => {
-            //FIXME temp
-            if (this.appStart && this.appStart.isRecording()) {
-              if (this.appStartEnd) {
-                this.appStart.end(this.appStartEnd);
-                diag.debug('AppStart: real end in timeout');
-              } else {
-                this.appStart.end(defaultAppStartEnd);
-                diag.debug(
-                  'AppStart: timeout end',
-                  new Date(defaultAppStartEnd)
-                );
-=======
     setNativeSessionId(getSessionId()).then(() => {
       initializeNativeSdk(nativeSdkConf).then((appStartTime) => {
         diag.debug(
@@ -231,7 +181,6 @@
                     new Date(defaultAppStartEnd)
                   );
                 }
->>>>>>> bd853e4f
               }
             }, 5000);
           }
