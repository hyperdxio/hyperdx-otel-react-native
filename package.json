{
<<<<<<< HEAD
  "name": "@hyperdx/otel-react-native",
  "version": "0.2.0-next.0",
  "description": "HyperDX distribution of Open Telemetry for react native.",
=======
  "name": "@splunk/otel-react-native",
  "version": "0.3.3",
  "description": "Splunk distribution of Open Telemetry for react native.",
>>>>>>> db5bf0fb
  "main": "lib/commonjs/index",
  "module": "lib/module/index",
  "types": "lib/typescript/index.d.ts",
  "react-native": "src/index",
  "source": "src/index",
  "files": [
    "src",
    "lib",
    "android",
    "ios",
    "cpp",
    "*.podspec",
    "!lib/typescript/example",
    "!ios/build",
    "!android/build",
    "!android/gradle",
    "!android/gradlew",
    "!android/gradlew.bat",
    "!android/local.properties",
    "!**/__tests__",
    "!**/__fixtures__",
    "!**/__mocks__",
    "!**/.*"
  ],
  "scripts": {
    "test": "jest",
    "typescript": "tsc --noEmit",
    "lint": "eslint \"**/*.{js,ts,tsx}\"",
    "prepare": "bob build",
    "build": "bob build",
    "clean": "del-cli android/build example/android/build example/android/app/build example/ios/build",
    "bootstrap": "npm --prefix example install && npm --prefix example run pods",
    "version:check": "node scripts/version-check.mjs",
    "release": "npm run build && npx changeset publish && git push --follow-tags"
  },
  "keywords": [
    "react-native",
    "ios",
    "android"
  ],
  "repository": "https://github.com/hyperdxio/hyperdx-otel-react-native",
  "homepage": "https://github.com/hyperdxio/hyperdx-otel-react-native#readme",
  "author": "HyperDX Observability Instrumentals Team",
  "license": "Apache-2.0",
  "bugs": {
    "url": "https://github.com/hyperdxio/hyperdx-otel-react-native/issues"
  },
  "devDependencies": {
    "@changesets/cli": "^2.26.2",
    "@react-native-community/eslint-config": "^3.2.0",
    "@types/jest": "^29.5.5",
    "@types/react": "~18.2.25",
    "@types/react-native": "0.72.3",
    "del-cli": "^5.1.0",
    "eslint": "^8.4.1",
    "eslint-config-prettier": "^8.5.0",
    "eslint-plugin-header": "^3.1.1",
    "eslint-plugin-prettier": "^4.0.0",
    "jest": "^28.1.1",
    "pod-install": "^0.1.39",
    "prettier": "^2.0.5",
    "react": "18.2.0",
    "react-native": "0.72.5",
    "react-native-builder-bob": "^0.23.1",
    "typescript": "^4.5.2"
  },
  "resolutions": {
    "@types/react": "17.0.21"
  },
  "peerDependencies": {
    "react": "*",
    "react-native": "*"
  },
  "jest": {
    "preset": "react-native",
    "modulePathIgnorePatterns": [
      "<rootDir>/example/node_modules",
      "<rootDir>/lib/"
    ]
  },
  "prettier": {
    "quoteProps": "consistent",
    "singleQuote": true,
    "tabWidth": 2,
    "trailingComma": "es5",
    "useTabs": false
  },
  "react-native-builder-bob": {
    "source": "src",
    "output": "lib",
    "targets": [
      "commonjs",
      "module",
      [
        "typescript",
        {
          "project": "tsconfig.build.json"
        }
      ]
    ]
  },
  "dependencies": {
<<<<<<< HEAD
    "@opentelemetry/api": "^1.4.1",
    "@opentelemetry/core": "^1.14.0",
    "@opentelemetry/instrumentation-xml-http-request": "^0.41.0",
    "@opentelemetry/resources": "^1.14.0",
    "@opentelemetry/sdk-trace-base": "^1.14.0",
    "@opentelemetry/sdk-trace-web": "^1.14.0",
    "@opentelemetry/semantic-conventions": "^1.14.0",
    "react-native-performance": "^4.0.0",
    "react-native-url-polyfill": "^2.0.0",
    "react-native-user-agent": "^2.3.1",
    "shimmer": "^1.2.1"
=======
    "@opentelemetry/api": "^1.7.0",
    "@opentelemetry/core": "1.20.0",
    "@opentelemetry/resources": "1.20.0",
    "@opentelemetry/sdk-trace-base": "1.20.0",
    "@opentelemetry/sdk-trace-web": "1.20.0",
    "@opentelemetry/semantic-conventions": "1.20.0"
>>>>>>> db5bf0fb
  },
  "publishConfig": {
    "access": "public"
  }
}<|MERGE_RESOLUTION|>--- conflicted
+++ resolved
@@ -1,13 +1,7 @@
 {
-<<<<<<< HEAD
   "name": "@hyperdx/otel-react-native",
   "version": "0.2.0-next.0",
   "description": "HyperDX distribution of Open Telemetry for react native.",
-=======
-  "name": "@splunk/otel-react-native",
-  "version": "0.3.3",
-  "description": "Splunk distribution of Open Telemetry for react native.",
->>>>>>> db5bf0fb
   "main": "lib/commonjs/index",
   "module": "lib/module/index",
   "types": "lib/typescript/index.d.ts",
@@ -110,26 +104,17 @@
     ]
   },
   "dependencies": {
-<<<<<<< HEAD
-    "@opentelemetry/api": "^1.4.1",
-    "@opentelemetry/core": "^1.14.0",
+    "@opentelemetry/api": "^1.7.0",
+    "@opentelemetry/core": "1.20.0",
     "@opentelemetry/instrumentation-xml-http-request": "^0.41.0",
-    "@opentelemetry/resources": "^1.14.0",
-    "@opentelemetry/sdk-trace-base": "^1.14.0",
-    "@opentelemetry/sdk-trace-web": "^1.14.0",
-    "@opentelemetry/semantic-conventions": "^1.14.0",
+    "@opentelemetry/resources": "1.20.0",
+    "@opentelemetry/sdk-trace-base": "1.20.0",
+    "@opentelemetry/sdk-trace-web": "1.20.0",
+    "@opentelemetry/semantic-conventions": "1.20.0",
     "react-native-performance": "^4.0.0",
     "react-native-url-polyfill": "^2.0.0",
     "react-native-user-agent": "^2.3.1",
     "shimmer": "^1.2.1"
-=======
-    "@opentelemetry/api": "^1.7.0",
-    "@opentelemetry/core": "1.20.0",
-    "@opentelemetry/resources": "1.20.0",
-    "@opentelemetry/sdk-trace-base": "1.20.0",
-    "@opentelemetry/sdk-trace-web": "1.20.0",
-    "@opentelemetry/semantic-conventions": "1.20.0"
->>>>>>> db5bf0fb
   },
   "publishConfig": {
     "access": "public"
