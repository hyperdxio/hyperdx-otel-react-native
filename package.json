--- conflicted
+++ resolved
@@ -1,13 +1,7 @@
 {
-<<<<<<< HEAD
-  "name": "@splunk/otel-react-native",
-  "version": "0.3.4",
-  "description": "Splunk distribution of Open Telemetry for react native.",
-=======
   "name": "@hyperdx/otel-react-native",
   "version": "0.3.0-next.0",
   "description": "HyperDX distribution of Open Telemetry for react native.",
->>>>>>> 3fdaa8ab
   "main": "lib/commonjs/index",
   "module": "lib/module/index",
   "types": "lib/typescript/index.d.ts",
@@ -112,12 +106,6 @@
   "dependencies": {
     "@opentelemetry/api": "^1.7.0",
     "@opentelemetry/core": "1.20.0",
-<<<<<<< HEAD
-    "@opentelemetry/resources": "1.20.0",
-    "@opentelemetry/sdk-trace-base": "1.20.0",
-    "@opentelemetry/sdk-trace-web": "1.20.0",
-    "@opentelemetry/semantic-conventions": "1.20.0"
-=======
     "@opentelemetry/instrumentation-xml-http-request": "^0.41.0",
     "@opentelemetry/resources": "1.20.0",
     "@opentelemetry/sdk-trace-base": "1.20.0",
@@ -127,7 +115,6 @@
     "react-native-url-polyfill": "^2.0.0",
     "react-native-user-agent": "^2.3.1",
     "shimmer": "^1.2.1"
->>>>>>> 3fdaa8ab
   },
   "publishConfig": {
     "access": "public"
